--- conflicted
+++ resolved
@@ -8,16 +8,10 @@
 
 import click
 
-<<<<<<< HEAD
-from .. import appmgr
-from .. import idirwatch
-from .. import logcontext as lc
-=======
 from treadmill import appenv
 from treadmill import dirwatch
 from treadmill import logcontext as lc
 from treadmill import subproc
->>>>>>> dc3b4d8c
 
 import treadmill
 
